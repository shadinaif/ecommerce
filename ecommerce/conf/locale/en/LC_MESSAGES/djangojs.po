# SOME DESCRIPTIVE TITLE.
# Copyright (C) YEAR THE PACKAGE'S COPYRIGHT HOLDER
# This file is distributed under the same license as the PACKAGE package.
# FIRST AUTHOR <EMAIL@ADDRESS>, YEAR.
#
#, fuzzy
msgid ""
msgstr ""
"Project-Id-Version: PACKAGE VERSION\n"
"Report-Msgid-Bugs-To: \n"
<<<<<<< HEAD
"POT-Creation-Date: 2018-02-22 11:09+0000\n"
=======
"POT-Creation-Date: 2018-02-22 10:47+0000\n"
>>>>>>> 388cbebe
"PO-Revision-Date: YEAR-MO-DA HO:MI+ZONE\n"
"Last-Translator: FULL NAME <EMAIL@ADDRESS>\n"
"Language-Team: LANGUAGE <LL@li.org>\n"
"Language: \n"
"MIME-Version: 1.0\n"
"Content-Type: text/plain; charset=UTF-8\n"
"Content-Transfer-Encoding: 8bit\n"

#: ecommerce/static/js/models/coupon_model.js:33
msgid "This field is required."
msgstr ""

#: ecommerce/static/js/models/coupon_model.js:34
msgid "This value must be a number."
msgstr ""

#: ecommerce/static/js/models/coupon_model.js:35
msgid "This value must be a date."
msgstr ""

#: ecommerce/static/js/models/coupon_model.js:36
msgid "At least one seat type must be selected."
msgstr ""

#: ecommerce/static/js/models/coupon_model.js:82
msgid "This field must be empty or contain 1-16 alphanumeric characters."
msgstr ""

#: ecommerce/static/js/models/coupon_model.js:86
msgid "A valid course ID is required"
msgstr ""

#: ecommerce/static/js/models/coupon_model.js:106
#, c-format
msgid "Email domain {%s} is invalid."
msgstr ""

#: ecommerce/static/js/models/coupon_model.js:124
msgid "Must occur after start date"
msgstr ""

#: ecommerce/static/js/models/coupon_model.js:154
msgid "Max uses for multi-use coupons must be higher than 2."
msgstr ""

#: ecommerce/static/js/models/coupon_model.js:166
msgid "A valid Program UUID is required."
msgstr ""

#: ecommerce/static/js/models/coupon_model.js:190
msgid "Must occur before end date"
msgstr ""

#: ecommerce/static/js/models/course_model.js:54
msgid "You must select a course type."
msgstr ""

#: ecommerce/static/js/models/course_model.js:60
msgid "You must choose if an honor seat should be created."
msgstr ""

#: ecommerce/static/js/models/course_model.js:77
msgid "The verification deadline must occur AFTER the upgrade deadline."
msgstr ""

#: ecommerce/static/js/models/course_model.js:86
msgid "Product validation failed."
msgstr ""

#: ecommerce/static/js/models/course_model.js:94
#: ecommerce/static/js/views/dynamic_catalog_view.js:70
msgid "Course ID"
msgstr ""

#: ecommerce/static/js/models/course_model.js:95
msgid "Course Name"
msgstr ""

#: ecommerce/static/js/models/course_model.js:96
#: ecommerce/static/js/views/course_list_view.js:72
msgid "Course Type"
msgstr ""

#: ecommerce/static/js/models/course_model.js:97
msgid "Verification Deadline"
msgstr ""

#: ecommerce/static/js/models/course_model.js:98
msgid "Include Honor Seat"
msgstr ""

#: ecommerce/static/js/models/course_seats/course_seat.js:28
msgid "All course seats must have a price."
msgstr ""

#: ecommerce/static/js/models/course_seats/course_seat.js:45
msgid "Verified seats must have an upgrade deadline."
msgstr ""

#: ecommerce/static/js/models/course_seats/course_seat.js:53
msgid "The upgrade deadline must occur BEFORE the verification deadline."
msgstr ""

#: ecommerce/static/js/models/course_seats/course_seat.js:84
#: ecommerce/static/js/views/course_form_view.js:60
msgid "Verified"
msgstr ""

#: ecommerce/static/js/models/course_seats/course_seat.js:86
#: ecommerce/static/js/views/course_form_view.js:71
msgid "Credit"
msgstr ""

#: ecommerce/static/js/models/course_seats/course_seat.js:89
msgid "Professional"
msgstr ""

#: ecommerce/static/js/models/course_seats/course_seat.js:91
msgid "Honor"
msgstr ""

#: ecommerce/static/js/models/course_seats/course_seat.js:93
msgid "Audit"
msgstr ""

#: ecommerce/static/js/models/course_seats/course_seat.js:101
msgid "Verified Certificate"
msgstr ""

#: ecommerce/static/js/models/course_seats/course_seat.js:105
msgid "Professional Certificate"
msgstr ""

#: ecommerce/static/js/models/course_seats/course_seat.js:108
msgid "Honor Certificate"
msgstr ""

#: ecommerce/static/js/models/course_seats/course_seat.js:111
msgid "No Certificate"
msgstr ""

#: ecommerce/static/js/models/course_seats/credit_seat.js:26
msgid "All credit seats must have a credit provider."
msgstr ""

#: ecommerce/static/js/models/course_seats/credit_seat.js:30
msgid "Please select a valid credit provider."
msgstr ""

#: ecommerce/static/js/models/course_seats/credit_seat.js:39
msgid "All credit seats must designate a number of credit hours."
msgstr ""

#: ecommerce/static/js/pages/basket_page.js:26
msgid "Problem occurred during checkout. Please contact support."
msgstr ""

#: ecommerce/static/js/pages/basket_page.js:100
msgid "This field is required"
msgstr ""

#: ecommerce/static/js/pages/basket_page.js:135
msgid "Invalid card number"
msgstr ""

#: ecommerce/static/js/pages/basket_page.js:137
msgid "Unsupported card type"
msgstr ""

#: ecommerce/static/js/pages/basket_page.js:139
msgid "Invalid security number"
msgstr ""

#: ecommerce/static/js/pages/basket_page.js:144
msgid "Invalid month"
msgstr ""

#: ecommerce/static/js/pages/basket_page.js:146
msgid "Invalid year"
msgstr ""

#: ecommerce/static/js/pages/basket_page.js:148
msgid "Card expired"
msgstr ""

#: ecommerce/static/js/pages/basket_page.js:466
msgid "<Choose state/province>"
msgstr ""

#: ecommerce/static/js/pages/basket_page.js:467
msgid "State/Province (required)"
msgstr ""

#: ecommerce/static/js/pages/coupon_create_page.js:12
msgid "Create New Coupon"
msgstr ""

#: ecommerce/static/js/pages/coupon_detail_page.js:13
msgid "View Coupon"
msgstr ""

#: ecommerce/static/js/pages/coupon_edit_page.js:13
msgid "Edit Coupon"
msgstr ""

#: ecommerce/static/js/pages/coupon_list_page.js:12
msgid "Coupon Codes"
msgstr ""

#: ecommerce/static/js/pages/course_create_page.js:12
msgid "Create New Course"
msgstr ""

#: ecommerce/static/js/pages/course_detail_page.js:13
msgid "View Course"
msgstr ""

#: ecommerce/static/js/pages/course_edit_page.js:13
msgid "Edit Course"
msgstr ""

#: ecommerce/static/js/pages/course_list_page.js:12
msgid "Courses"
msgstr ""

#: ecommerce/static/js/pages/offer_page.js:14
msgid "Redeem"
msgstr ""

#: ecommerce/static/js/pages/receipt_page.js:21
msgid ""
"Caution! Using the back button on this page may cause you to be charged "
"again."
msgstr ""

#. Translators: Do not translate "Apple Pay".
#: ecommerce/static/js/payment_processors/cybersource.js:218
msgid ""
"Apple Pay is not available at this time. Please try another payment method."
msgstr ""

#: ecommerce/static/js/payment_processors/cybersource.js:249
msgid ""
"An error occurred while processing your payment. You have NOT been charged. "
msgstr ""

#: ecommerce/static/js/payment_processors/stripe.js:71
msgid ""
"An error occurred while attempting to process your payment. You have not "
"been "
msgstr ""

#: ecommerce/static/js/payment_processors/stripe.js:110
msgid "An error occurred while processing your payment. "
msgstr ""

#: ecommerce/static/js/utils/utils.js:184
msgid "Trailing comma not allowed."
msgstr ""

#: ecommerce/static/js/utils/validation_patterns.js:18
msgid "The course ID is invalid."
msgstr ""

#: ecommerce/static/js/utils/validation_patterns.js:26
msgid "The product name cannot contain HTML."
msgstr ""

#: ecommerce/static/js/views/coupon_detail_view.js:107
#: ecommerce/static/js/views/coupon_form_view.js:60
msgid "Can be used once by one customer"
msgstr ""

#: ecommerce/static/js/views/coupon_detail_view.js:109
#: ecommerce/static/js/views/coupon_form_view.js:68
msgid "Can be used multiple times by multiple customers"
msgstr ""

#: ecommerce/static/js/views/coupon_detail_view.js:111
#: ecommerce/static/js/views/coupon_form_view.js:64
msgid "Can be used once by multiple customers"
msgstr ""

#: ecommerce/static/js/views/coupon_form_view.js:49
msgid "Enrollment Code"
msgstr ""

#: ecommerce/static/js/views/coupon_form_view.js:53
msgid "Discount Code"
msgstr ""

#: ecommerce/static/js/views/coupon_form_view.js:768
msgid "Save Changes"
msgstr ""

#: ecommerce/static/js/views/coupon_form_view.js:783
msgid "Create Coupon"
msgstr ""

#: ecommerce/static/js/views/coupon_list_view.js:47
#: ecommerce/static/js/views/course_list_view.js:37
msgid "Search..."
msgstr ""

#: ecommerce/static/js/views/coupon_list_view.js:57
#: ecommerce/static/js/views/course_list_view.js:47
msgid "Next"
msgstr ""

#: ecommerce/static/js/views/coupon_list_view.js:58
#: ecommerce/static/js/views/course_list_view.js:48
msgid "Previous"
msgstr ""

#. Translators: _START_, _END_, and _TOTAL_ are placeholders. Do NOT translate them.
#: ecommerce/static/js/views/coupon_list_view.js:62
msgid "Displaying _START_ to _END_ of _TOTAL_ coupons"
msgstr ""

#. Translators: _MAX_ is a placeholder. Do NOT translate it.
#: ecommerce/static/js/views/coupon_list_view.js:65
msgid "(filtered from _MAX_ total coupons)"
msgstr ""

#. Translators: _MENU_ is a placeholder. Do NOT translate it.
#: ecommerce/static/js/views/coupon_list_view.js:68
msgid "Display _MENU_ coupons"
msgstr ""

#: ecommerce/static/js/views/coupon_list_view.js:74
msgid "Name"
msgstr ""

#: ecommerce/static/js/views/coupon_list_view.js:81
msgid "Created"
msgstr ""

#: ecommerce/static/js/views/coupon_list_view.js:85
msgid "Custom Code"
msgstr ""

#: ecommerce/static/js/views/coupon_list_view.js:89
msgid "Client"
msgstr ""

#: ecommerce/static/js/views/coupon_list_view.js:93
msgid "Category"
msgstr ""

#: ecommerce/static/js/views/coupon_list_view.js:97
msgid "Coupon Report"
msgstr ""

#: ecommerce/static/js/views/course_form_view.js:55
msgid "Free (Audit)"
msgstr ""

#: ecommerce/static/js/views/course_form_view.js:56
msgid "Free audit track. No certificate."
msgstr ""

#: ecommerce/static/js/views/course_form_view.js:61
msgid ""
"Paid certificate track with initial verification and Verified Certificate"
msgstr ""

#: ecommerce/static/js/views/course_form_view.js:65
msgid "Professional Education"
msgstr ""

#: ecommerce/static/js/views/course_form_view.js:66
msgid "Paid certificate track with initial verification and Professional "
msgstr ""

#: ecommerce/static/js/views/course_form_view.js:72
msgid ""
"Paid certificate track with initial verification and Verified Certificate, "
msgstr ""

#. Translators: _START_, _END_, and _TOTAL_ are placeholders. Do NOT translate them.
#: ecommerce/static/js/views/course_list_view.js:52
msgid "Displaying _START_ to _END_ of _TOTAL_ courses"
msgstr ""

#. Translators: _MAX_ is a placeholder. Do NOT translate it.
#: ecommerce/static/js/views/course_list_view.js:55
msgid "(filtered from _MAX_ total courses)"
msgstr ""

#. Translators: _MENU_ is a placeholder. Do NOT translate it.
#: ecommerce/static/js/views/course_list_view.js:58
msgid "Display _MENU_ courses"
msgstr ""

#: ecommerce/static/js/views/course_list_view.js:64
msgid "Course"
msgstr ""

#: ecommerce/static/js/views/course_list_view.js:79
msgid "Last Edited"
msgstr ""

#: ecommerce/static/js/views/dynamic_catalog_view.js:74
msgid "Seat title"
msgstr ""

#: ecommerce/static/js/views/dynamic_catalog_view.js:78
msgid "Seat type"
msgstr ""

#: ecommerce/static/js/views/form_view.js:69
msgid "A course with the specified ID already exists."
msgstr ""

#: ecommerce/static/js/views/form_view.js:79
#: ecommerce/static/js/views/form_view.js:172
msgid "Error!"
msgstr ""

#: ecommerce/static/js/views/form_view.js:125
msgid "Saving..."
msgstr ""

#: ecommerce/static/js/views/form_view.js:134
msgid "Please complete all required fields."
msgstr ""

#: ecommerce/static/js/views/form_view.js:159
msgid "An error occurred while saving the data."
msgstr ""

#: ecommerce/static/js/views/offer_view.js:198
msgid "Ellipsis"
msgstr ""

#: ecommerce/static/js/views/offer_view.js:205
msgid "Load the records for page "
msgstr ""

#: ecommerce/static/js/views/offer_view.js:212
msgid "Load the records for the next page"
msgstr ""

#: ecommerce/static/js/views/offer_view.js:220
msgid "Load the records for the previous page"
msgstr ""

#: ecommerce/static/js/views/provider_selection_view.js:33
msgid "Select"
msgstr ""

#: ecommerce/static/js/views/provider_selection_view.js:34
msgid "Selected"
msgstr ""

#: ecommerce/static/vendor-extensions/oscar/js/order_actions.js:21
msgid "Order %(order_number)s has been fulfilled."
msgstr ""

#: ecommerce/static/vendor-extensions/oscar/js/order_actions.js:27
msgid "Failed to fulfill order %(order_number)s: %(error)s"
msgstr ""

#: ecommerce/static/vendor-extensions/oscar/js/refund_list.js:24
msgid "Refund #%(refund_id)s has been processed."
msgstr ""

#: ecommerce/static/vendor-extensions/oscar/js/refund_list.js:33
msgid "Error"
msgstr ""

#: ecommerce/static/vendor-extensions/oscar/js/refund_list.js:36
msgid ""
"Failed to process refund #%(refund_id)s: %(error)s. Please try again, or "
"contact the E-Commerce Development Team."
msgstr ""<|MERGE_RESOLUTION|>--- conflicted
+++ resolved
@@ -8,11 +8,7 @@
 msgstr ""
 "Project-Id-Version: PACKAGE VERSION\n"
 "Report-Msgid-Bugs-To: \n"
-<<<<<<< HEAD
-"POT-Creation-Date: 2018-02-22 11:09+0000\n"
-=======
-"POT-Creation-Date: 2018-02-22 10:47+0000\n"
->>>>>>> 388cbebe
+"POT-Creation-Date: 2017-12-15 09:43-0500\n"
 "PO-Revision-Date: YEAR-MO-DA HO:MI+ZONE\n"
 "Last-Translator: FULL NAME <EMAIL@ADDRESS>\n"
 "Language-Team: LANGUAGE <LL@li.org>\n"
@@ -46,7 +42,7 @@
 msgstr ""
 
 #: ecommerce/static/js/models/coupon_model.js:106
-#, c-format
+#, javascript-format
 msgid "Email domain {%s} is invalid."
 msgstr ""
 
@@ -170,39 +166,39 @@
 msgid "Problem occurred during checkout. Please contact support."
 msgstr ""
 
-#: ecommerce/static/js/pages/basket_page.js:100
+#: ecommerce/static/js/pages/basket_page.js:99
 msgid "This field is required"
 msgstr ""
 
-#: ecommerce/static/js/pages/basket_page.js:135
+#: ecommerce/static/js/pages/basket_page.js:134
 msgid "Invalid card number"
 msgstr ""
 
-#: ecommerce/static/js/pages/basket_page.js:137
+#: ecommerce/static/js/pages/basket_page.js:136
 msgid "Unsupported card type"
 msgstr ""
 
-#: ecommerce/static/js/pages/basket_page.js:139
+#: ecommerce/static/js/pages/basket_page.js:138
 msgid "Invalid security number"
 msgstr ""
 
-#: ecommerce/static/js/pages/basket_page.js:144
+#: ecommerce/static/js/pages/basket_page.js:143
 msgid "Invalid month"
 msgstr ""
 
-#: ecommerce/static/js/pages/basket_page.js:146
+#: ecommerce/static/js/pages/basket_page.js:145
 msgid "Invalid year"
 msgstr ""
 
-#: ecommerce/static/js/pages/basket_page.js:148
+#: ecommerce/static/js/pages/basket_page.js:147
 msgid "Card expired"
 msgstr ""
 
+#: ecommerce/static/js/pages/basket_page.js:465
+msgid "<Choose state/province>"
+msgstr ""
+
 #: ecommerce/static/js/pages/basket_page.js:466
-msgid "<Choose state/province>"
-msgstr ""
-
-#: ecommerce/static/js/pages/basket_page.js:467
 msgid "State/Province (required)"
 msgstr ""
 
@@ -257,28 +253,21 @@
 #: ecommerce/static/js/payment_processors/cybersource.js:249
 msgid ""
 "An error occurred while processing your payment. You have NOT been charged. "
+"Please try again, or select another payment method."
 msgstr ""
 
 #: ecommerce/static/js/payment_processors/stripe.js:71
 msgid ""
 "An error occurred while attempting to process your payment. You have not "
-"been "
+"been charged. Please check your payment details, and try again."
 msgstr ""
 
 #: ecommerce/static/js/payment_processors/stripe.js:110
-msgid "An error occurred while processing your payment. "
+msgid "An error occurred while processing your payment. Please try again."
 msgstr ""
 
 #: ecommerce/static/js/utils/utils.js:184
 msgid "Trailing comma not allowed."
-msgstr ""
-
-#: ecommerce/static/js/utils/validation_patterns.js:18
-msgid "The course ID is invalid."
-msgstr ""
-
-#: ecommerce/static/js/utils/validation_patterns.js:26
-msgid "The product name cannot contain HTML."
 msgstr ""
 
 #: ecommerce/static/js/views/coupon_detail_view.js:107
@@ -384,12 +373,15 @@
 msgstr ""
 
 #: ecommerce/static/js/views/course_form_view.js:66
-msgid "Paid certificate track with initial verification and Professional "
+msgid ""
+"Paid certificate track with initial verification and Professional Education "
+"Certificate"
 msgstr ""
 
 #: ecommerce/static/js/views/course_form_view.js:72
 msgid ""
 "Paid certificate track with initial verification and Verified Certificate, "
+"and option to purchase credit"
 msgstr ""
 
 #. Translators: _START_, _END_, and _TOTAL_ are placeholders. Do NOT translate them.

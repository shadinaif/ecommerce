"""Serializers for data manipulated by ecommerce API endpoints."""
from __future__ import unicode_literals

import logging
from decimal import Decimal

import waffle
from dateutil.parser import parse
from django.contrib.auth import get_user_model
from django.db import transaction
from django.utils import timezone
from django.utils.translation import ugettext_lazy as _
from oscar.core.loading import get_class, get_model
from rest_framework import serializers
from rest_framework.reverse import reverse

from ecommerce.core.constants import (COURSE_ENTITLEMENT_PRODUCT_CLASS_NAME, COURSE_ID_REGEX, ENROLLMENT_CODE_SWITCH,
                                      ISO_8601_FORMAT, SEAT_PRODUCT_CLASS_NAME)
from ecommerce.core.url_utils import get_ecommerce_url
from ecommerce.courses.models import Course
from ecommerce.entitlements.utils import create_or_update_course_entitlement
from ecommerce.invoice.models import Invoice

logger = logging.getLogger(__name__)

Basket = get_model('basket', 'Basket')
Benefit = get_model('offer', 'Benefit')
BillingAddress = get_model('order', 'BillingAddress')
Catalog = get_model('catalogue', 'Catalog')
Category = get_model('catalogue', 'Category')
Line = get_model('order', 'Line')
Order = get_model('order', 'Order')
Partner = get_model('partner', 'Partner')
Product = get_model('catalogue', 'Product')
ProductAttributeValue = get_model('catalogue', 'ProductAttributeValue')
ProductCategory = get_model('catalogue', 'ProductCategory')
Refund = get_model('refund', 'Refund')
Selector = get_class('partner.strategy', 'Selector')
StockRecord = get_model('partner', 'StockRecord')
Voucher = get_model('voucher', 'Voucher')
User = get_user_model()

COURSE_DETAIL_VIEW = 'api:v2:course-detail'
PRODUCT_DETAIL_VIEW = 'api:v2:product-detail'


def is_custom_code(obj):
    """Helper method to check if the voucher contains custom code. """
    return not is_enrollment_code(obj) and retrieve_quantity(obj) == 1


def is_enrollment_code(obj):
    benefit = retrieve_voucher(obj).benefit
    return benefit.type == Benefit.PERCENTAGE and benefit.value == 100


def retrieve_benefit(obj):
    """Helper method to retrieve the benefit from voucher. """
    return retrieve_voucher(obj).benefit


def retrieve_end_date(obj):
    """Helper method to retrieve the voucher end datetime. """
    return retrieve_voucher(obj).end_datetime


def retrieve_offer(obj):
    """Helper method to retrieve the offer from coupon. """
    return retrieve_voucher(obj).offers.first()


def retrieve_range(obj):
    """Helper method to retrieve the range from coupon."""
    return retrieve_offer(obj).condition.range


def retrieve_quantity(obj):
    """Helper method to retrieve number of vouchers. """
    return obj.attr.coupon_vouchers.vouchers.count()


def retrieve_start_date(obj):
    """Helper method to retrieve the voucher start datetime. """
    return retrieve_voucher(obj).start_datetime


def retrieve_voucher(obj):
    """Helper method to retrieve the first voucher from coupon. """
    return obj.attr.coupon_vouchers.vouchers.first()


def retrieve_all_vouchers(obj):
    """Helper method to retrieve all vouchers from coupon. """
    return obj.attr.coupon_vouchers.vouchers.all()


def retrieve_voucher_usage(obj):
    """Helper method to retrieve usage from voucher. """
    return retrieve_voucher(obj).usage


def _flatten(attrs):
    """Transform a list of attribute names and values into a dictionary keyed on the names."""
    return {attr['name']: attr['value'] for attr in attrs}


class ProductPaymentInfoMixin(serializers.ModelSerializer):
    """ Mixin class used for retrieving price information from products. """
    price = serializers.SerializerMethodField()

    def get_price(self, product):
        info = self._get_info(product)
        if info.availability.is_available_to_buy:
            return serializers.DecimalField(max_digits=10, decimal_places=2).to_representation(info.price.excl_tax)
        return None

    def _get_info(self, product):
        return Selector().strategy(
            request=self.context.get('request')
        ).fetch_for_product(product)


class BillingAddressSerializer(serializers.ModelSerializer):
    """Serializes a Billing Address. """
    city = serializers.CharField(max_length=255, source='line4')

    class Meta(object):
        model = BillingAddress
        fields = ('first_name', 'last_name', 'line1', 'line2', 'postcode', 'state', 'country', 'city')


class UserSerializer(serializers.ModelSerializer):
    """Serializes user information. """
    class Meta(object):
        model = User
        fields = ('email', 'username')


class ProductAttributeValueSerializer(serializers.ModelSerializer):
    """ Serializer for ProductAttributeValue objects. """
    name = serializers.SerializerMethodField()
    code = serializers.SerializerMethodField()
    value = serializers.SerializerMethodField()

    def get_name(self, instance):
        return instance.attribute.name

    def get_code(self, instance):
        return instance.attribute.code

    def get_value(self, obj):
        if obj.attribute.name == 'Coupon vouchers':
            request = self.context.get('request')
            vouchers = obj.value.vouchers.all()
            serializer = VoucherSerializer(vouchers, many=True, context={'request': request})
            return serializer.data
        return obj.value

    class Meta(object):
        model = ProductAttributeValue
        fields = ('name', 'code', 'value',)


class StockRecordSerializer(serializers.ModelSerializer):
    """ Serializer for stock record objects. """

    class Meta(object):
        model = StockRecord
        fields = ('id', 'product', 'partner', 'partner_sku', 'price_currency', 'price_excl_tax',)


class PartialStockRecordSerializerForUpdate(StockRecordSerializer):
    """ Stock record objects serializer for PUT requests.

    Allowed fields to update are 'price_currency' and 'price_excl_tax'.
    """

    class Meta(object):
        model = StockRecord
        fields = ('price_currency', 'price_excl_tax',)


class ProductSerializer(ProductPaymentInfoMixin, serializers.HyperlinkedModelSerializer):
    """ Serializer for Products. """
    attribute_values = serializers.SerializerMethodField()
    product_class = serializers.SerializerMethodField()
    is_available_to_buy = serializers.SerializerMethodField()
    stockrecords = StockRecordSerializer(many=True, read_only=True)

    def get_attribute_values(self, product):
        request = self.context.get('request')
        serializer = ProductAttributeValueSerializer(
            product.attr,
            many=True,
            read_only=True,
            context={'request': request}
        )
        return serializer.data

    def get_product_class(self, product):
        return product.get_product_class().name

    def get_is_available_to_buy(self, product):
        info = self._get_info(product)
        return info.availability.is_available_to_buy

    class Meta(object):
        model = Product
        fields = ('id', 'url', 'structure', 'product_class', 'title', 'price', 'expires', 'attribute_values',
                  'is_available_to_buy', 'stockrecords',)
        extra_kwargs = {
            'url': {'view_name': PRODUCT_DETAIL_VIEW},
        }


class LineSerializer(serializers.ModelSerializer):
    """Serializer for parsing line item data."""
    product = ProductSerializer()

    class Meta(object):
        model = Line
        fields = ('title', 'quantity', 'description', 'status', 'line_price_excl_tax', 'unit_price_excl_tax', 'product')


class OrderSerializer(serializers.ModelSerializer):
    """Serializer for parsing order data."""
    billing_address = BillingAddressSerializer(allow_null=True)
    date_placed = serializers.DateTimeField(format=ISO_8601_FORMAT)
    discount = serializers.SerializerMethodField()
    lines = LineSerializer(many=True)
    payment_processor = serializers.SerializerMethodField()
    user = UserSerializer()
    vouchers = serializers.SerializerMethodField()

    def get_vouchers(self, obj):
        try:
            serializer = VoucherSerializer(
                obj.basket.vouchers.all(), many=True, context={'request': self.context['request']}
            )
            return serializer.data
        except (AttributeError, ValueError):
            return None

    def get_payment_processor(self, obj):
        try:
            return obj.sources.all()[0].source_type.name
        except IndexError:
            return None

    def get_discount(self, obj):
        try:
            discount = obj.discounts.all()[0]
            return str(discount.amount)
        except IndexError:
            return '0'

    class Meta(object):
        model = Order
        fields = (
            'billing_address',
            'currency',
            'date_placed',
            'discount',
            'lines',
            'number',
            'payment_processor',
            'status',
            'total_excl_tax',
            'user',
            'vouchers',
        )


class PaymentProcessorSerializer(serializers.Serializer):  # pylint: disable=abstract-method
    """ Serializer to use with instances of processors.BasePaymentProcessor """

    def to_representation(self, instance):
        """ Serialize instances as a string instead of a mapping object. """
        return instance.NAME


class RefundSerializer(serializers.ModelSerializer):
    """ Serializer for Refund objects. """

    class Meta(object):
        model = Refund
        fields = '__all__'


class CourseSerializer(serializers.HyperlinkedModelSerializer):
    id = serializers.RegexField(COURSE_ID_REGEX, max_length=255)
    products = ProductSerializer(many=True)
    products_url = serializers.SerializerMethodField()
    last_edited = serializers.SerializerMethodField()
    has_active_bulk_enrollment_code = serializers.SerializerMethodField()

    def __init__(self, *args, **kwargs):
        super(CourseSerializer, self).__init__(*args, **kwargs)

        # NOTE: All normal initializations of the serializer will include a context kwarg.
        # We use dict.get() here because Swagger does not include context when generating docs.
        include_products = kwargs.get('context', {}).pop('include_products', False)
        if not include_products:
            self.fields.pop('products', None)

    def get_last_edited(self, obj):
        return obj.modified.strftime(ISO_8601_FORMAT) if obj.modified else None

    def get_products_url(self, obj):
        return reverse('api:v2:course-product-list', kwargs={'parent_lookup_course_id': obj.id},
                       request=self.context['request'])

    def get_has_active_bulk_enrollment_code(self, obj):
        return True if obj.enrollment_code_product else False

    class Meta(object):
        model = Course
        fields = (
            'id', 'url', 'name', 'verification_deadline', 'type',
            'products_url', 'last_edited', 'products', 'has_active_bulk_enrollment_code')
        read_only_fields = ('type', 'products', 'site')
        extra_kwargs = {
            'url': {'view_name': COURSE_DETAIL_VIEW}
        }


class EntitlementProductHelper(object):
    @staticmethod
    def validate(product):
        attrs = _flatten(product['attribute_values'])

        if 'certificate_type' not in attrs:
            raise serializers.ValidationError(_(u"Products must have a certificate type."))

        if 'price' not in product:
            raise serializers.ValidationError(_(u"Products must have a price."))

    @staticmethod
    def save(partner, course, uuid, product):
        attrs = _flatten(product['attribute_values'])

        # Extract arguments required for Seat creation, deserializing as necessary.
        certificate_type = attrs.get('certificate_type')
        price = Decimal(product['price'])

        create_or_update_course_entitlement(
            certificate_type,
            price,
            partner,
            uuid,
            course.name
        )


class SeatProductHelper(object):
    @staticmethod
    def validate(product):
        attrs = _flatten(product['attribute_values'])
        if attrs.get('id_verification_required') is None:
            raise serializers.ValidationError(_(u"Products must indicate whether ID verification is required."))

        # Verify that a price is present.
        if product.get('price') is None:
            raise serializers.ValidationError(_(u"Products must have a price."))

    @staticmethod
    def save(partner, course, product, create_enrollment_code):
        attrs = _flatten(product['attribute_values'])

        # Extract arguments required for Seat creation, deserializing as necessary.
        certificate_type = attrs.get('certificate_type', '')
        id_verification_required = attrs['id_verification_required']
        price = Decimal(product['price'])

        # Extract arguments which are optional for Seat creation, deserializing as necessary.
        expires = product.get('expires')
        expires = parse(expires) if expires else None
        credit_provider = attrs.get('credit_provider')
        credit_hours = attrs.get('credit_hours')
        credit_hours = int(credit_hours) if credit_hours else None

        course.create_or_update_seat(
            certificate_type,
            id_verification_required,
            price,
            partner,
            expires=expires,
            credit_provider=credit_provider,
            credit_hours=credit_hours,
            create_enrollment_code=create_enrollment_code
        )


class AtomicPublicationSerializer(serializers.Serializer):  # pylint: disable=abstract-method
    """Serializer for saving and publishing a Course and associated products.

    Using a ModelSerializer for the Course data makes it difficult to use this serializer to handle updates.
    The automatically applied validation logic rejects course IDs which already exist in the database.
    """
    id = serializers.RegexField(COURSE_ID_REGEX, max_length=255)
    uuid = serializers.UUIDField()
    name = serializers.CharField(max_length=255)
    # Verification deadline should only be required if the course actually requires verification.
    verification_deadline = serializers.DateTimeField(required=False, allow_null=True)
    products = serializers.ListField()
    create_or_activate_enrollment_code = serializers.BooleanField()

    def __init__(self, *args, **kwargs):
        super(AtomicPublicationSerializer, self).__init__(*args, **kwargs)
        self.partner = kwargs['context'].pop('partner', None)

    def validate_products(self, products):
        """Validate product data."""
        for product in products:
            product_class = product.get('product_class')

            if product_class == COURSE_ENTITLEMENT_PRODUCT_CLASS_NAME:
                EntitlementProductHelper.validate(product)
            elif product_class == SEAT_PRODUCT_CLASS_NAME:
                SeatProductHelper.validate(product)
            else:
                raise serializers.ValidationError(
                    _(u"Invalid product class [{product_class}] requested.").format(product_class=product_class)
                )

        return products

    def get_partner(self):
        """Validate partner"""
        if not self.partner:
            partner = Partner.objects.get(id=1)
            return partner

        return self.partner

    def save(self):
        """Save and publish Course and associated products."

        Returns:
            tuple: A Boolean indicating whether the Course was created, an Exception,
                if one was raised (else None), and a message for the user, if necessary (else None).
        """
        course_id = self.validated_data['id']
        course_uuid = self.validated_data['uuid']
        course_name = self.validated_data['name']
        course_verification_deadline = self.validated_data.get('verification_deadline')
        products = self.validated_data['products']
        partner = self.get_partner()

        # ENT-803: by default enable enrollment code creation
        create_enrollment_code = True

        try:
            if not waffle.switch_is_active('publish_course_modes_to_lms'):
                message = _(
                    u'Course [{course_id}] was not published to LMS '
                    u'because the switch [publish_course_modes_to_lms] is disabled. '
                    u'To avoid ghost SKUs, data has not been saved.'
                ).format(course_id=course_id)

                raise Exception(message)

            # Explicitly delimit operations which will be rolled back if an exception is raised.
            with transaction.atomic():
                site = self.context['request'].site
                course, created = Course.objects.get_or_create(id=course_id, site=site)
                course.name = course_name
                course.verification_deadline = course_verification_deadline
                course.save()

<<<<<<< HEAD
                # Fetch full course info (from seat product, because this queries based on attr.course_key)
                course_info = get_course_info_from_catalog(course.site, course.parent_seat_product)
=======
                create_enrollment_code = False
                if waffle.switch_is_active(ENROLLMENT_CODE_SWITCH) and site.siteconfiguration.enable_enrollment_codes:
                    create_enrollment_code = create_or_activate_enrollment_code
>>>>>>> cdfa3216

                for product in products:
                    product_class = product.get('product_class')

                    if product_class == COURSE_ENTITLEMENT_PRODUCT_CLASS_NAME:
                        EntitlementProductHelper.save(partner, course, course_uuid, product)
                    elif product_class == SEAT_PRODUCT_CLASS_NAME:
                        SeatProductHelper.save(partner, course, product, create_enrollment_code)

                if course.get_enrollment_code():
                    course.toggle_enrollment_code_status(is_active=create_enrollment_code)

                resp_message = course.publish_to_lms()
                published = (resp_message is None)

                if published:
                    return created, None, None
                else:
                    raise Exception(resp_message)

        except Exception as e:  # pylint: disable=broad-except
            logger.exception(u'Failed to save and publish [%s]: [%s]', course_id, e.message)
            return False, e, e.message


class PartnerSerializer(serializers.ModelSerializer):
    """Serializer for the Partner object"""
    catalogs = serializers.SerializerMethodField()
    products = serializers.SerializerMethodField()

    def get_products(self, obj):
        return reverse(
            'api:v2:partner-product-list',
            kwargs={'parent_lookup_stockrecords__partner_id': obj.id},
            request=self.context['request']
        )

    def get_catalogs(self, obj):
        return reverse(
            'api:v2:partner-catalogs-list',
            kwargs={'parent_lookup_partner_id': obj.id},
            request=self.context['request']
        )

    class Meta(object):
        model = Partner
        fields = ('id', 'name', 'short_code', 'catalogs', 'products')


class CatalogSerializer(serializers.ModelSerializer):
    """ Serializer for Catalogs. """
    products = serializers.SerializerMethodField()

    class Meta(object):
        model = Catalog
        fields = ('id', 'partner', 'name', 'products')

    def get_products(self, obj):
        return reverse(
            'api:v2:catalog-product-list',
            kwargs={'parent_lookup_stockrecords__catalogs': obj.id},
            request=self.context['request']
        )


class BenefitSerializer(serializers.ModelSerializer):
    value = serializers.IntegerField()

    class Meta(object):
        model = Benefit
        fields = ('type', 'value')


class VoucherSerializer(serializers.ModelSerializer):
    is_available_to_user = serializers.SerializerMethodField()
    benefit = serializers.SerializerMethodField()
    redeem_url = serializers.SerializerMethodField()

    def get_is_available_to_user(self, obj):
        request = self.context.get('request')
        return obj.is_available_to_user(user=request.user)

    def get_benefit(self, obj):
        benefit = obj.offers.first().benefit
        return BenefitSerializer(benefit).data

    def get_redeem_url(self, obj):
        url = get_ecommerce_url('/coupons/offer/')
        return '{url}?code={code}'.format(url=url, code=obj.code)

    class Meta(object):
        model = Voucher
        fields = (
            'id', 'name', 'code', 'redeem_url', 'usage', 'start_datetime', 'end_datetime', 'num_basket_additions',
            'num_orders', 'total_discount', 'date_created', 'offers', 'is_available_to_user', 'benefit'
        )


class CategorySerializer(serializers.ModelSerializer):
    # NOTE (CCB): We are explicitly ignoring child categories. They are not relevant to our current needs. Support
    # should be added later, if needed.

    class Meta(object):
        model = Category
        fields = ('id', 'name',)


class CouponListSerializer(serializers.ModelSerializer):
    category = serializers.SerializerMethodField()
    client = serializers.SerializerMethodField()
    code = serializers.SerializerMethodField()

    def get_category(self, obj):
        category = ProductCategory.objects.filter(product=obj).first().category
        return CategorySerializer(category).data

    def get_client(self, obj):
        return Invoice.objects.get(order__lines__product=obj).business_client.name

    def get_code(self, obj):
        if is_custom_code(obj):
            return retrieve_voucher(obj).code

    class Meta(object):
        model = Product
        fields = ('category', 'client', 'code', 'id', 'title', 'date_created')


class CouponSerializer(ProductPaymentInfoMixin, serializers.ModelSerializer):
    """ Serializer for Coupons. """
    benefit_type = serializers.SerializerMethodField()
    benefit_value = serializers.SerializerMethodField()
    catalog_query = serializers.SerializerMethodField()
    course_catalog = serializers.SerializerMethodField()
    category = serializers.SerializerMethodField()
    client = serializers.SerializerMethodField()
    code = serializers.SerializerMethodField()
    code_status = serializers.SerializerMethodField()
    coupon_type = serializers.SerializerMethodField()
    course_seat_types = serializers.SerializerMethodField()
    email_domains = serializers.SerializerMethodField()
    enterprise_customer = serializers.SerializerMethodField()
    end_date = serializers.SerializerMethodField()
    last_edited = serializers.SerializerMethodField()
    max_uses = serializers.SerializerMethodField()
    note = serializers.SerializerMethodField()
    num_uses = serializers.SerializerMethodField()
    payment_information = serializers.SerializerMethodField()
    program_uuid = serializers.SerializerMethodField()
    quantity = serializers.SerializerMethodField()
    seats = serializers.SerializerMethodField()
    start_date = serializers.SerializerMethodField()
    voucher_type = serializers.SerializerMethodField()

    def get_benefit_type(self, obj):
        return retrieve_benefit(obj).type or getattr(retrieve_benefit(obj).proxy(), 'benefit_class_type', None)

    def get_benefit_value(self, obj):
        return retrieve_benefit(obj).value

    def get_catalog_query(self, obj):
        offer_range = retrieve_range(obj)
        return offer_range.catalog_query if offer_range else None

    def get_course_catalog(self, obj):
        offer_range = retrieve_range(obj)
        return offer_range.course_catalog if offer_range else None

    def get_category(self, obj):
        category = ProductCategory.objects.filter(product=obj).first().category
        return CategorySerializer(category).data

    def get_coupon_type(self, obj):
        if is_enrollment_code(obj):
            return _('Enrollment code')
        return _('Discount code')

    def get_client(self, obj):
        return Invoice.objects.get(order__lines__product=obj).business_client.name

    def get_code(self, obj):
        if retrieve_quantity(obj) == 1:
            return retrieve_voucher(obj).code

    def get_code_status(self, obj):
        start_date = retrieve_start_date(obj)
        end_date = retrieve_end_date(obj)
        current_datetime = timezone.now()
        in_time_interval = start_date < current_datetime < end_date
        return _('ACTIVE') if in_time_interval else _('INACTIVE')

    def get_course_seat_types(self, obj):
        seat_types = []
        offer_range = retrieve_range(obj)

        if offer_range:
            course_seat_types = offer_range.course_seat_types or ''
            seat_types = course_seat_types.split(',')

        return seat_types

    def get_email_domains(self, obj):
        offer = retrieve_offer(obj)
        return offer.email_domains

    def get_end_date(self, obj):
        return retrieve_end_date(obj)

    def get_enterprise_customer(self, obj):
        """ Get the Enterprise Customer UUID attached to a coupon. """
        offer_range = retrieve_range(obj)
        return offer_range.enterprise_customer if offer_range else None

    def get_last_edited(self, obj):
        return None, obj.date_updated

    def get_max_uses(self, obj):
        offer = retrieve_offer(obj)
        return offer.max_global_applications

    def get_note(self, obj):
        try:
            return obj.attr.note
        except AttributeError:
            return None

    def get_num_uses(self, obj):
        offer = retrieve_offer(obj)
        return offer.num_applications

    def get_program_uuid(self, obj):
        """ Get the Program UUID attached to the coupon. """
        return retrieve_offer(obj).condition.program_uuid

    def get_payment_information(self, obj):
        """
        Retrieve the payment information.
        Currently only invoices are supported, in the event of adding another
        payment processor append it to the response dictionary.
        """
        invoice = Invoice.objects.filter(order__lines__product=obj).first()
        response = {'Invoice': InvoiceSerializer(invoice).data}
        return response

    def get_quantity(self, obj):
        return retrieve_quantity(obj)

    def get_start_date(self, obj):
        return retrieve_start_date(obj)

    def get_seats(self, obj):
        offer_range = retrieve_range(obj)
        request = self.context['request']

        if offer_range and offer_range.catalog:
            stockrecords = offer_range.catalog.stock_records.all()
            seats = Product.objects.filter(id__in=[sr.product.id for sr in stockrecords])
            serializer = ProductSerializer(seats, many=True, context={'request': request})
            return serializer.data

        return {}

    def get_voucher_type(self, obj):
        return retrieve_voucher_usage(obj)

    class Meta(object):
        model = Product
        fields = (
            'benefit_type', 'benefit_value', 'catalog_query', 'course_catalog', 'category',
            'client', 'code', 'code_status', 'coupon_type', 'course_seat_types',
            'email_domains', 'end_date', 'enterprise_customer', 'id', 'last_edited', 'max_uses',
            'note', 'num_uses', 'payment_information', 'program_uuid', 'price', 'quantity',
            'seats', 'start_date', 'title', 'voucher_type'
        )


class CheckoutSerializer(serializers.Serializer):  # pylint: disable=abstract-method
    payment_form_data = serializers.SerializerMethodField()
    payment_page_url = serializers.URLField()
    payment_processor = serializers.CharField()

    def get_payment_form_data(self, obj):
        return obj['payment_form_data']


class InvoiceSerializer(serializers.ModelSerializer):
    class Meta(object):
        model = Invoice
        fields = '__all__'


class ProviderSerializer(serializers.Serializer):  # pylint: disable=abstract-method
    description = serializers.CharField()
    display_name = serializers.CharField()
    enable_integration = serializers.BooleanField()
    fulfillment_instructions = serializers.CharField()
    id = serializers.CharField()
    status_url = serializers.CharField()
    thumbnail_url = serializers.CharField()
    url = serializers.CharField()<|MERGE_RESOLUTION|>--- conflicted
+++ resolved
@@ -468,14 +468,9 @@
                 course.verification_deadline = course_verification_deadline
                 course.save()
 
-<<<<<<< HEAD
-                # Fetch full course info (from seat product, because this queries based on attr.course_key)
-                course_info = get_course_info_from_catalog(course.site, course.parent_seat_product)
-=======
                 create_enrollment_code = False
                 if waffle.switch_is_active(ENROLLMENT_CODE_SWITCH) and site.siteconfiguration.enable_enrollment_codes:
                     create_enrollment_code = create_or_activate_enrollment_code
->>>>>>> cdfa3216
 
                 for product in products:
                     product_class = product.get('product_class')

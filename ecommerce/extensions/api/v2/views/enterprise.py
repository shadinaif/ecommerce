from __future__ import unicode_literals

import logging
from datetime import timedelta
import waffle
from django.core.exceptions import ValidationError
from oscar.core.loading import get_model
from rest_framework import generics, serializers, status
from rest_framework.decorators import detail_route, list_route
from rest_framework.permissions import IsAdminUser, IsAuthenticated
from rest_framework.response import Response

from ecommerce.core.constants import COUPON_PRODUCT_CLASS_NAME
from ecommerce.core.url_utils import get_ecommerce_url
from ecommerce.core.utils import log_message_and_raise_validation_error
from ecommerce.enterprise.constants import ENTERPRISE_OFFERS_FOR_COUPONS_SWITCH
from ecommerce.enterprise.utils import get_enterprise_customers
from ecommerce.extensions.api.serializers import (
    CouponCodeAssignmentSerializer,
    CouponCodeRevokeSerializer,
    CouponSerializer,
    CouponVoucherSerializer,
    EnterpriseCouponListSerializer,
    EnterpriseCouponOverviewListSerializer
)
from ecommerce.extensions.api.v2.utils import send_new_codes_notification_email
from ecommerce.extensions.api.v2.views.coupons import CouponViewSet
from ecommerce.extensions.catalogue.utils import (
    attach_vouchers_to_coupon_product,
    create_coupon_product_and_stockrecord
)
from ecommerce.extensions.offer.models import OfferAssignment
from ecommerce.extensions.offer.utils import send_assigned_offer_email
from ecommerce.extensions.voucher.utils import (
    create_enterprise_vouchers,
    update_voucher_offer,
    update_voucher_with_enterprise_offer
)
from ecommerce.invoice.models import Invoice

logger = logging.getLogger(__name__)
Order = get_model('order', 'Order')
Line = get_model('basket', 'Line')
Product = get_model('catalogue', 'Product')
Voucher = get_model('voucher', 'Voucher')

DEPRECATED_COUPON_CATEGORIES = ['Bulk Enrollment']


class EnterpriseCustomerViewSet(generics.GenericAPIView):

    permission_classes = (IsAuthenticated, IsAdminUser,)

    def get(self, request):
        site = request.site
        return Response(data={'results': get_enterprise_customers(site)})


class EnterpriseCouponViewSet(CouponViewSet):
    """ Coupon resource. """

    def get_queryset(self):
        enterprise_id = self.kwargs.get('enterprise_id')
        if enterprise_id:
            invoices = Invoice.objects.filter(business_client__enterprise_customer_uuid=enterprise_id)
        else:
            invoices = Invoice.objects.filter(business_client__enterprise_customer_uuid__isnull=False)
        orders = Order.objects.filter(id__in=[invoice.order_id for invoice in invoices])
        basket_lines = Line.objects.filter(basket_id__in=[order.basket_id for order in orders])
        return Product.objects.filter(
            product_class__name=COUPON_PRODUCT_CLASS_NAME,
            stockrecords__partner=self.request.site.siteconfiguration.partner,
            id__in=[line.product_id for line in basket_lines],
            coupon_vouchers__vouchers__offers__condition__enterprise_customer_uuid__isnull=False,
        ).distinct()

    def get_serializer_class(self):
        if self.action == 'list':
            return EnterpriseCouponListSerializer
        elif self.action == 'overview':
            return EnterpriseCouponOverviewListSerializer
        return CouponSerializer

    def validate_access_for_enterprise_switch(self, request_data):
        if not waffle.switch_is_active(ENTERPRISE_OFFERS_FOR_COUPONS_SWITCH):
            raise ValidationError('This endpoint will be available once the enterprise offers switch is on.')

    @staticmethod
    def send_codes_availability_email(site, email_address, enterprise_id, coupon_id):
        send_new_codes_notification_email(site, email_address, enterprise_id, coupon_id)

    def create_coupon_and_vouchers(self, cleaned_voucher_data):
        coupon_product = create_coupon_product_and_stockrecord(
            cleaned_voucher_data['title'],
            cleaned_voucher_data['category'],
            cleaned_voucher_data['partner'],
            cleaned_voucher_data['price']
        )

        vouchers = create_enterprise_vouchers(
            voucher_type=cleaned_voucher_data['voucher_type'],
            quantity=cleaned_voucher_data['quantity'],
            coupon_id=coupon_product.id,
            benefit_type=cleaned_voucher_data['benefit_type'],
            benefit_value=cleaned_voucher_data['benefit_value'],
            enterprise_customer=cleaned_voucher_data['enterprise_customer'],
            enterprise_customer_catalog=cleaned_voucher_data['enterprise_customer_catalog'],
            max_uses=cleaned_voucher_data['max_uses'],
            email_domains=cleaned_voucher_data['email_domains'],
            site=self.request.site,
            end_datetime=cleaned_voucher_data['end_datetime'],
            start_datetime=cleaned_voucher_data['start_datetime'],
            code=cleaned_voucher_data['code'],
            name=cleaned_voucher_data['title']
        )

        attach_vouchers_to_coupon_product(
            coupon_product,
            vouchers,
            cleaned_voucher_data['note'],
            cleaned_voucher_data.get('notify_email')
        )
        return coupon_product

    def update(self, request, *args, **kwargs):
        """Update coupon depending on request data sent."""
        try:
            self.validate_access_for_enterprise_switch(request.data)
        except ValidationError as error:
            logger.exception(error.message)
            raise serializers.ValidationError(error.message)
        return super(EnterpriseCouponViewSet, self).update(request, *args, **kwargs)

    def update_range_data(self, request_data, vouchers):
        # Since enterprise coupons do not have ranges, we bypass the range update logic entirely.
        pass

    def update_offer_data(self, request_data, vouchers, site):
        """
        Remove all offers from the vouchers and add a new offer
        Arguments:
            request_data (dict): the request parameters sent via api.
            vouchers (list): the vouchers attached to this coupon to update.
            site (Site): the site for this request.
        """
        benefit_value = request_data.get('benefit_value')
        enterprise_customer = request_data.get('enterprise_customer', {}).get('id', None)
        enterprise_catalog = request_data.get('enterprise_customer_catalog') or None
        max_uses = request_data.get('max_uses')
        email_domains = request_data.get('email_domains')

        # Validate max_uses
        if max_uses is not None:
            if vouchers.first().usage == Voucher.SINGLE_USE:
                log_message_and_raise_validation_error(
                    'Failed to update Coupon. '
                    'max_global_applications field cannot be set for voucher type [{voucher_type}].'.format(
                        voucher_type=Voucher.SINGLE_USE
                    ))
            try:
                max_uses = int(max_uses)
                if max_uses < 1:
                    raise ValueError
            except ValueError:
                raise ValidationError('max_global_applications field must be a positive number.')

        coupon_was_migrated = False
        for voucher in vouchers.all():
            updated_enterprise_offer = update_voucher_with_enterprise_offer(
                offer=voucher.enterprise_offer,
                benefit_value=benefit_value,
                max_uses=max_uses,
                enterprise_customer=enterprise_customer,
                enterprise_catalog=enterprise_catalog,
                email_domains=email_domains,
                site=site,
            )
            updated_orginal_offer = None
            if voucher.original_offer != voucher.enterprise_offer:
                coupon_was_migrated = True
                updated_orginal_offer = update_voucher_offer(
                    offer=voucher.original_offer,
                    benefit_value=benefit_value,
                    max_uses=max_uses,
                    email_domains=email_domains,
                    site=site,
                )
            voucher.offers.clear()
            voucher.offers.add(updated_enterprise_offer)
            if updated_orginal_offer:
                voucher.offers.add(updated_orginal_offer)

        if coupon_was_migrated:
            super(EnterpriseCouponViewSet, self).update_range_data(request_data, vouchers)

    @detail_route(url_path='codes')
    def codes(self, request, pk, format=None):  # pylint: disable=unused-argument, redefined-builtin
        """
        GET codes belong to a `coupon`.

        Response will looks like
        {
            results: [
                {
                    code: '1234-5678-90',
                    assigned_to: 'Barry Allen',
                    redemptions: {
                        used: 1,
                        available: 5,
                    },
                    redeem_url: 'https://testserver.fake/coupons/offer/?code=1234-5678-90',
                },
            ]
        }
        """
        coupon = self.get_object()

        # this will give us vouchers against each voucher application, so if a
        # voucher has two applications than this queryset will give 2 vouchers
        coupon_vouchers_with_applications = Voucher.objects.filter(
            applications__voucher_id__in=coupon.attr.coupon_vouchers.vouchers.all()
        )
        # this will give us only those vouchers having no application
        coupon_vouchers_wo_applications = Voucher.objects.filter(
            coupon_vouchers__coupon__id=coupon.id,
            applications__isnull=True
        )

        # we need a combined querset so that pagination works as expected
        all_coupon_vouchers = coupon_vouchers_with_applications | coupon_vouchers_wo_applications

        if format is None:
            page = self.paginate_queryset(all_coupon_vouchers)
            serializer = CouponVoucherSerializer(page, many=True)
            return self.get_paginated_response(serializer.data)
        serializer = CouponVoucherSerializer(all_coupon_vouchers, many=True)
        return Response(serializer.data)

    @list_route(url_path=r'(?P<enterprise_id>.+)/overview')
    def overview(self, request, enterprise_id):     # pylint: disable=unused-argument
        """
        Overview of Enterprise coupons.
        Returns the following data:
            - Coupon ID
            - Coupon name.
            - Max number of codes available (Maximum coupon usage).
            - Number of codes.
            - Redemption count.
            - Valid from.
            - Valid end.
        """
        enterprise_coupons = self.get_queryset()
        page = self.paginate_queryset(enterprise_coupons)
        serializer = self.get_serializer(page, many=True)
        return self.get_paginated_response(serializer.data)

    @detail_route(methods=['post'])
    def assign(self, request, pk):  # pylint: disable=unused-argument
        """
        Assign users by email to codes within the Coupon.
        """
        coupon = self.get_object()
        email_template = request.data.pop('template')
        serializer = CouponCodeAssignmentSerializer(
            data=request.data,
            context={'coupon': coupon}
        )
        if serializer.is_valid():
            serializer.save()
            tasks_status = self._trigger_email_sending_task(
                email_template,
                serializer.data.get('offer_assignments')
            )
            return Response({'offer_assignments': tasks_status}, status=status.HTTP_200_OK)
        return Response(serializer.errors, status=status.HTTP_400_BAD_REQUEST)

    def _trigger_email_sending_task(self, template, offer_assignments):
        """
        Schedule async tasks to send emails to learners who have been assigned codes.
        """
        emails_status = []
        for offer_assignment in offer_assignments:
            assigned_offer = OfferAssignment.objects.get(id=offer_assignment['id'])
            url = get_ecommerce_url('/coupons/offer/')
            enrollment_url = '{url}?code={code}'.format(url=url, code=assigned_offer.code)
            code_expiration_date = assigned_offer.created + timedelta(days=365)
            email_send_status = send_assigned_offer_email(
                template=template,
                offer_assignment_id=assigned_offer.id,
                learner_email=assigned_offer.user_email,
                code=assigned_offer.code,
                enrollment_url=enrollment_url,
                code_usage_count=assigned_offer.offer.max_global_applications,
                code_expiration_date=code_expiration_date.strftime('%d %B,%Y')
            )
            status_keys = {
                'id': assigned_offer.id,
                'user_email': assigned_offer.user_email,
                'code': assigned_offer.code,
            }
            if email_send_status:
                status_keys.update({'status': 'email_dispatch_success'})
            else:
                status_keys.update({'status': 'email_dispatch_failed'})
            emails_status.append(status_keys)
        return emails_status

    @detail_route(methods=['post'])
    def revoke(self, request, pk):  # pylint: disable=unused-argument
        """
        Revoke users by email from codes within the Coupon.
        """
        coupon = self.get_object()
<<<<<<< HEAD
        email_template = request.data.pop('template')
=======
        email_template = request.data.pop('template', None)
>>>>>>> 989a1dbe
        serializer = CouponCodeRevokeSerializer(
            data=request.data.get('assignments'),
            many=True,
            context={'coupon': coupon, 'template': email_template}
        )
        if serializer.is_valid():
            serializer.save()
            return Response(serializer.data, status=status.HTTP_200_OK)

        return Response(serializer.errors, status=status.HTTP_400_BAD_REQUEST)<|MERGE_RESOLUTION|>--- conflicted
+++ resolved
@@ -311,11 +311,7 @@
         Revoke users by email from codes within the Coupon.
         """
         coupon = self.get_object()
-<<<<<<< HEAD
-        email_template = request.data.pop('template')
-=======
         email_template = request.data.pop('template', None)
->>>>>>> 989a1dbe
         serializer = CouponCodeRevokeSerializer(
             data=request.data.get('assignments'),
             many=True,

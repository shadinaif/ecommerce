--- conflicted
+++ resolved
@@ -55,12 +55,8 @@
             pass
 
         try:
-<<<<<<< HEAD
-            validate_email(self.attr.notify_email)
-=======
             if self.attr.notify_email is not None:
                 validate_email(self.attr.notify_email)
->>>>>>> a70dc488
         except ValidationError:
             log_message_and_raise_validation_error(
                 'Notification email must be a valid email address.'

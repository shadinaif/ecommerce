""" Checkout related views. """
from __future__ import unicode_literals

from decimal import Decimal

from django.contrib.auth.decorators import login_required
from django.http import Http404
from django.shortcuts import get_object_or_404
from django.utils.decorators import method_decorator
from django.views.decorators.csrf import csrf_exempt
from django.views.generic import RedirectView, TemplateView
from oscar.apps.checkout.views import *  # pylint: disable=wildcard-import, unused-wildcard-import
from oscar.core.loading import get_class, get_model

from ecommerce.core.url_utils import (
    get_lms_courseware_url,
    get_lms_dashboard_url,
    get_lms_explore_courses_url,
    get_lms_program_dashboard_url
)
from ecommerce.enterprise.utils import has_enterprise_offer
from ecommerce.extensions.checkout.exceptions import BasketNotFreeError
from ecommerce.extensions.checkout.mixins import EdxOrderPlacementMixin
from ecommerce.extensions.checkout.utils import get_receipt_page_url

Applicator = get_class('offer.applicator', 'Applicator')
Basket = get_model('basket', 'Basket')
BasketAttribute = get_model('basket', 'BasketAttribute')
BasketAttributeType = get_model('basket', 'BasketAttributeType')
Order = get_model('order', 'Order')


def get_program_uuid(order):
    """
    Return the program UUID associated with the given order, if one exists.

    Arguments:
        order (Order): The order object.

    Returns:
        string: The program UUID if the order is associated with a bundled purchase, otherwise None.
    """
    bundle_attributes = BasketAttribute.objects.filter(
        basket=order.basket,
        attribute_type=BasketAttributeType.objects.get(name='bundle_identifier')
    )
    bundle_attribute = bundle_attributes.first()
    return bundle_attribute.value_text if bundle_attribute else None


class FreeCheckoutView(EdxOrderPlacementMixin, RedirectView):
    """ View to handle free checkouts.

    Retrieves the user's basket and checks to see if the basket is free in which case
    the user is redirected to the receipt page. Otherwise the user is redirected back
    to the basket summary page.
    """

    permanent = False

    @method_decorator(login_required)
    def dispatch(self, *args, **kwargs):
        return super(FreeCheckoutView, self).dispatch(*args, **kwargs)

    def get_redirect_url(self, *args, **kwargs):
        request = self.request
        site = request.site
        basket = Basket.get_basket(request.user, site)

        if not basket.is_empty:
            # Need to re-apply the voucher to the basket.
            Applicator().apply(basket, request.user, request)
            if basket.total_incl_tax != Decimal(0):
                raise BasketNotFreeError(
                    'Basket [{}] is not free. User affected [{}]'.format(
                        basket.id,
                        basket.owner.id
                    )
                )

            order = self.place_free_order(basket)

            if has_enterprise_offer(basket):
                # Skip the receipt page and redirect to the LMS
                # if the order is free due to an Enterprise-related offer.
                program_uuid = get_program_uuid(order)
                if program_uuid:
                    url = get_lms_program_dashboard_url(program_uuid)
                else:
                    course_run_id = order.lines.all()[:1].get().product.course.id
                    url = get_lms_courseware_url(course_run_id)
            else:
                receipt_path = get_receipt_page_url(
                    order_number=order.number,
                    site_configuration=order.site.siteconfiguration
                )
                url = site.siteconfiguration.build_lms_url(receipt_path)
        else:
            # If a user's basket is empty redirect the user to the basket summary
            # page which displays the appropriate message for empty baskets.
            url = reverse('basket:summary')
        return url


class CancelCheckoutView(TemplateView):
    """
    Displays a cancellation message when the customer cancels checkout on the
    payment processor page.
    """

    template_name = 'checkout/cancel_checkout.html'

    @method_decorator(csrf_exempt)
    def dispatch(self, *args, **kwargs):
        """
        Request needs to be csrf_exempt to handle POST back from external payment processor.
        """
        return super(CancelCheckoutView, self).dispatch(*args, **kwargs)

    def post(self, request, *args, **kwargs):  # pylint: disable=unused-argument
        """
        Allow POST responses from payment processors and just render the cancel page..
        """
        context = self.get_context_data(**kwargs)
        return self.render_to_response(context)

    def get_context_data(self, **kwargs):
        context = super(CancelCheckoutView, self).get_context_data(**kwargs)
        context.update({
            'payment_support_email': self.request.site.siteconfiguration.payment_support_email,
        })
        return context


class CheckoutErrorView(TemplateView):
    """ Displays an error page when checkout does not complete successfully. """

    template_name = 'checkout/error.html'

    @method_decorator(csrf_exempt)
    def dispatch(self, *args, **kwargs):
        """
        Request needs to be csrf_exempt to handle POST back from external payment processor.
        """
        return super(CheckoutErrorView, self).dispatch(*args, **kwargs)

    def post(self, request, *args, **kwargs):  # pylint: disable=unused-argument
        """
        Allow POST responses from payment processors and just render the error page.
        """
        context = self.get_context_data(**kwargs)
        return self.render_to_response(context)

    def get_context_data(self, **kwargs):
        context = super(CheckoutErrorView, self).get_context_data(**kwargs)
        context.update({
            'payment_support_email': self.request.site.siteconfiguration.payment_support_email,
        })
        return context


class ReceiptResponseView(ThankYouView):
    """ Handles behavior needed to display an order receipt. """
    template_name = 'edx/checkout/receipt.html'

    @method_decorator(csrf_exempt)
    @method_decorator(login_required)
    def dispatch(self, *args, **kwargs):
        """ Customers should only be able to view their receipts when logged in. """
        return super(ReceiptResponseView, self).dispatch(*args, **kwargs)

    def get(self, request, *args, **kwargs):
        try:
            return super(ReceiptResponseView, self).get(request, *args, **kwargs)
        except Http404:
            self.template_name = 'edx/checkout/receipt_not_found.html'
            context = {
                'order_history_url': request.site.siteconfiguration.build_lms_url('account/settings'),
            }
            return self.render_to_response(context=context, status=404)

    def get_context_data(self, **kwargs):
        context = super(ReceiptResponseView, self).get_context_data(**kwargs)
        order = context[self.context_object_name]
        has_enrollment_code_product = any(
            line.product.is_enrollment_code_product for line in order.basket.all_lines()
        )
        context.update({
            'payment_method': self.get_payment_method(order),
            'display_credit_messaging': self.order_contains_credit_seat(order),
        })
        context.update(self.get_order_dashboard_context(order))
        context.update(self.get_order_verification_context(order))
        context.update(self.get_show_verification_banner_context(context))
        context.update({
            'explore_courses_url': get_lms_explore_courses_url(),
            'has_enrollment_code_product': has_enrollment_code_product
        })
        return context

    def get_object(self):
        kwargs = {
            'number': self.request.GET['order_number'],
            'site': self.request.site,
        }

        user = self.request.user
        if not user.is_staff:
            kwargs['user'] = user

        return get_object_or_404(Order, **kwargs)

    def get_payment_method(self, order):
        source = order.sources.first()
        if source:
            if source.card_type:
                return '{type} {number}'.format(
                    type=source.get_card_type_display(),
                    number=source.label
                )
            return source.source_type.name
        return None

    def order_contains_credit_seat(self, order):
        for line in order.lines.all():
            if getattr(line.product.attr, 'credit_provider', None):
                return True
        return False

    def get_order_dashboard_context(self, order):
        program_uuid = get_program_uuid(order)
        if program_uuid:
            order_dashboard_url = get_lms_program_dashboard_url(program_uuid)
        else:
            order_dashboard_url = get_lms_dashboard_url()
        return {'order_dashboard_url': order_dashboard_url}

    def get_order_verification_context(self, order):
        context = {}
        verified_course_id = None
        request = self.request
        site = request.site

        # NOTE: Only display verification and credit completion details to the user who actually placed the order.
        if request.user == order.user:
            for line in order.lines.all():
                product = line.product

                if not verified_course_id and getattr(product.attr, 'id_verification_required', False):
                    verified_course_id = product.attr.course_key

            if verified_course_id:
                context.update({
                    'verification_url': site.siteconfiguration.build_lms_url('verify_student/reverify'),
                    'user_verified': request.user.is_verified(site),
                })

        return context

    def get_show_verification_banner_context(self, original_context):
        context = {}
<<<<<<< HEAD
        # verification_url = original_context.get('verification_url')
        # user_verified = original_context.get('user_verified')

        # if verification_url and not user_verified:
        #     context.update({
        #         'show_verification_banner': True
        #     })
        context.update({
            'show_verification_banner': True
        })

=======
        verification_url = original_context.get('verification_url')
        user_verified = original_context.get('user_verified')
        context.update({
            'show_verification_banner': verification_url and not user_verified
        })
>>>>>>> 1088a91c
        return context<|MERGE_RESOLUTION|>--- conflicted
+++ resolved
@@ -259,23 +259,9 @@
 
     def get_show_verification_banner_context(self, original_context):
         context = {}
-<<<<<<< HEAD
-        # verification_url = original_context.get('verification_url')
-        # user_verified = original_context.get('user_verified')
-
-        # if verification_url and not user_verified:
-        #     context.update({
-        #         'show_verification_banner': True
-        #     })
-        context.update({
-            'show_verification_banner': True
-        })
-
-=======
         verification_url = original_context.get('verification_url')
         user_verified = original_context.get('user_verified')
         context.update({
             'show_verification_banner': verification_url and not user_verified
         })
->>>>>>> 1088a91c
         return context